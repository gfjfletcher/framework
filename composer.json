--- conflicted
+++ resolved
@@ -9,14 +9,11 @@
             "email": "tjthavarshan@gmail.com"
         }
     ],
-<<<<<<< HEAD
     "support": {
         "issues": "https://github.com/laravel/framework/issues",
         "source": "https://github.com/laravel/framework"
     },
-=======
     "license": "MIT",
->>>>>>> 758b4f3e
     "require": {
         "php": "^7.3"
     },
